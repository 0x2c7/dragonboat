// Copyright 2017-2019 Lei Ni (nilei81@gmail.com) and other Dragonboat authors.
//
// Licensed under the Apache License, Version 2.0 (the "License");
// you may not use this file except in compliance with the License.
// You may obtain a copy of the License at
//
//     http://www.apache.org/licenses/LICENSE-2.0
//
// Unless required by applicable law or agreed to in writing, software
// distributed under the License is distributed on an "AS IS" BASIS,
// WITHOUT WARRANTIES OR CONDITIONS OF ANY KIND, either express or implied.
// See the License for the specific language governing permissions and
// limitations under the License.

package rsm

import (
	"errors"
	"io"
	"sync"

	"github.com/lni/dragonboat/v3/config"
	pb "github.com/lni/dragonboat/v3/raftpb"
	sm "github.com/lni/dragonboat/v3/statemachine"
)

var (
	// ErrClusterClosed indicates that the cluster has been closed
	ErrClusterClosed = errors.New("raft cluster already closed")
)

// IStreamable is the interface for types that can be snapshot streamed.
type IStreamable interface {
	Stream(interface{}, io.Writer) error
}

// ISavable is the interface for types that can its content saved as snapshots.
type ISavable interface {
	Save(*SSMeta, io.Writer, []byte, sm.ISnapshotFileCollection) (bool, error)
}

// IRecoverable is the interface for types that can have its state restored from
// snapshots.
type IRecoverable interface {
	Recover(io.Reader, []sm.SnapshotFile) error
}

// ILoadable is the interface for types that can load client session
// state from a snapshot.
type ILoadable interface {
	LoadSessions(io.Reader, SSVersion) error
}

// IManagedStateMachine is the interface used to manage data store.
type IManagedStateMachine interface {
	Open() (uint64, error)
	Update(sm.Entry) (sm.Result, error)
	BatchedUpdate([]sm.Entry) ([]sm.Entry, error)
	Lookup(interface{}) (interface{}, error)
	NALookup([]byte) ([]byte, error)
	Sync() error
	GetHash() (uint64, error)
	Prepare() (interface{}, error)
	Save(*SSMeta, io.Writer, []byte, sm.ISnapshotFileCollection) (bool, error)
	Recover(io.Reader, []sm.SnapshotFile) error
	Stream(interface{}, io.Writer) error
	Offloaded(From) bool
	Loaded(From)
	DestroyedC() <-chan struct{}
	Concurrent() bool
	OnDisk() bool
	Type() pb.StateMachineType
}

type countedWriter struct {
	w     io.Writer
	total uint64
}

func (cw *countedWriter) Write(data []byte) (int, error) {
	n, err := cw.w.Write(data)
	if err != nil {
		return 0, err
	}
	cw.total = cw.total + uint64(n)
	return n, nil
}

// ManagedStateMachineFactory is the factory function type for creating an
// IManagedStateMachine instance.
type ManagedStateMachineFactory func(clusterID uint64,
	nodeID uint64, stopc <-chan struct{}) IManagedStateMachine

var _ IManagedStateMachine = &NativeSM{}
var _ ISavable = &NativeSM{}
var _ IStreamable = &NativeSM{}

// NativeSM is the IManagedStateMachine object used to manage native
// data store in Golang.
type NativeSM struct {
	config config.Config
	sm     IStateMachine
	done   <-chan struct{}
	ue     []sm.Entry
	mu     sync.RWMutex
	OffloadedStatus
}

// NewNativeSM creates and returns a new NativeSM object.
func NewNativeSM(config config.Config, ism IStateMachine,
	done <-chan struct{}) IManagedStateMachine {
	s := &NativeSM{
		config: config,
		sm:     ism,
		done:   done,
		ue:     make([]sm.Entry, 1),
	}
	s.OffloadedStatus.DestroyedC = make(chan struct{})
	s.OffloadedStatus.clusterID = config.ClusterID
	s.OffloadedStatus.nodeID = config.NodeID
	return s
}

// Open opens on disk state machine.
func (ds *NativeSM) Open() (uint64, error) {
	return ds.sm.Open(ds.done)
}

// Offloaded offloads the data store from the specified part of the system.
func (ds *NativeSM) Offloaded(from From) bool {
	ds.mu.Lock()
	defer ds.mu.Unlock()
	ds.SetOffloaded(from)
	if ds.ReadyToDestroy() && !ds.Destroyed() {
		if err := ds.sm.Close(); err != nil {
			panic(err)
		}
		ds.SetDestroyed()
		return true
	}
	return false
}

// Loaded marks the statemachine as loaded by the specified component.
func (ds *NativeSM) Loaded(from From) {
	ds.mu.Lock()
	defer ds.mu.Unlock()
	ds.SetLoaded(from)
}

// DestroyedC returns a chan struct{} used to indicate whether the SM has been
// fully offloaded.
func (ds *NativeSM) DestroyedC() <-chan struct{} {
	return ds.OffloadedStatus.DestroyedC
}

// Concurrent returns a boolean flag to indicate whether the managed state
// machine instance is capable of doing concurrent snapshots.
func (ds *NativeSM) Concurrent() bool {
	return ds.sm.Concurrent()
}

// OnDisk returns a boolean flag indicating whether the state machine is an on
// disk state machine.
func (ds *NativeSM) OnDisk() bool {
	return ds.sm.OnDisk()
}

// Type returns the state machine type.
func (ds *NativeSM) Type() pb.StateMachineType {
	return ds.sm.Type()
}

// Update updates the data store.
func (ds *NativeSM) Update(e sm.Entry) (sm.Result, error) {
	ds.ue[0] = e
	results, err := ds.sm.Update(ds.ue)
	v := results[0].Result
	ds.ue[0] = sm.Entry{}
	if err != nil {
		return sm.Result{}, err
	}
	if len(results) != 1 {
		panic("len(results) != 1")
	}
	return v, nil
}

// BatchedUpdate applies committed entries in a batch to hide latency.
func (ds *NativeSM) BatchedUpdate(ents []sm.Entry) ([]sm.Entry, error) {
	il := len(ents)
	results, err := ds.sm.Update(ents)
	if err != nil {
		return nil, err
	}
	if len(results) != il {
		panic("unexpected result length")
	}
	return results, nil
}

// Lookup queries the data store.
func (ds *NativeSM) Lookup(query interface{}) (interface{}, error) {
	ds.mu.RLock()
	if ds.Destroyed() {
		ds.mu.RUnlock()
		return nil, ErrClusterClosed
	}
	v, err := ds.sm.Lookup(query)
	ds.mu.RUnlock()
	return v, err
}

// NALookup queries the data store.
func (ds *NativeSM) NALookup(query []byte) ([]byte, error) {
	ds.mu.RLock()
	if ds.Destroyed() {
		ds.mu.RUnlock()
		return nil, ErrClusterClosed
	}
	v, err := ds.sm.NALookup(query)
	ds.mu.RUnlock()
	return v, err
}

// Sync synchronizes state machine's in-core state with that on disk.
func (ds *NativeSM) Sync() error {
	return ds.sm.Sync()
}

// GetHash returns an integer value representing the state of the data store.
func (ds *NativeSM) GetHash() (uint64, error) {
	return ds.sm.GetHash()
}

// Prepare makes preparation for concurrently taking snapshot.
func (ds *NativeSM) Prepare() (interface{}, error) {
	return ds.sm.Prepare()
}

// Save saves the state of the data store to the specified writer.
func (ds *NativeSM) Save(meta *SSMeta,
	w io.Writer, session []byte, c sm.ISnapshotFileCollection) (bool, error) {
	if ds.config.IsWitness ||
		(ds.sm.OnDisk() && !meta.Request.Exported()) {
		return true, ds.saveDummy(w, session)
	}
	return false, ds.save(meta.Ctx, w, session, c)
}

<<<<<<< HEAD
func (ds *NativeSM) saveDummy(w io.Writer, session []byte) error {
	if !ds.sm.OnDisk() {
=======
func (ds *NativeSM) saveDummySnapshot(w io.Writer, session []byte) error {
	if !ds.config.IsWitness && !ds.sm.OnDiskStateMachine() {
>>>>>>> e71ae7dd
		panic("saveDummySnapshot called on non OnDiskStateMachine")
	}
	if _, err := w.Write(session); err != nil {
		return err
	}
	return nil
}

func (ds *NativeSM) save(ssctx interface{},
	w io.Writer, session []byte, c sm.ISnapshotFileCollection) error {
	if _, err := w.Write(session); err != nil {
		return err
	}
	if err := ds.sm.Save(ssctx, w, c, ds.done); err != nil {
		return err
	}
	return nil
}

// Stream creates and streams snapshot to a remote node.
func (ds *NativeSM) Stream(ssctx interface{}, w io.Writer) error {
	return ds.save(ssctx, w, GetEmptyLRUSession(), nil)
}

// Recover recovers the state of the data store from the specified reader.
func (ds *NativeSM) Recover(r io.Reader, files []sm.SnapshotFile) error {
	return ds.sm.Recover(r, files, ds.done)
}<|MERGE_RESOLUTION|>--- conflicted
+++ resolved
@@ -248,13 +248,8 @@
 	return false, ds.save(meta.Ctx, w, session, c)
 }
 
-<<<<<<< HEAD
 func (ds *NativeSM) saveDummy(w io.Writer, session []byte) error {
-	if !ds.sm.OnDisk() {
-=======
-func (ds *NativeSM) saveDummySnapshot(w io.Writer, session []byte) error {
-	if !ds.config.IsWitness && !ds.sm.OnDiskStateMachine() {
->>>>>>> e71ae7dd
+	if !ds.config.IsWitness && !ds.sm.OnDisk() {
 		panic("saveDummySnapshot called on non OnDiskStateMachine")
 	}
 	if _, err := w.Write(session); err != nil {
